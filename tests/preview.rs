#[macro_use]
extern crate lazy_static;

pub mod fixture;

use fixture::WranglerToml;

use std::env;
use std::process::Command;

use assert_cmd::prelude::*;
use fixture::{rust, Fixture};

#[test]
fn it_can_preview_js_project() {
    let fixture = Fixture::new();
    fixture.create_file(
        "index.js",
        r#"
        addEventListener('fetch', event => {
            event.respondWith(handleRequest(event.request))
        })
        
        /**
        * Fetch and log a request
        * @param {Request} request
        */
        async function handleRequest(request) {
            return new Response('Hello worker!', { status: 200 })
        }
    "#,
    );
    fixture.create_default_package_json();

    let wrangler_toml = WranglerToml::javascript("test-preview-javascript");
    fixture.create_wrangler_toml(wrangler_toml);

    preview_succeeds(&fixture);
}

#[test]
fn it_can_preview_webpack_project() {
    let fixture = Fixture::new();
    fixture.scaffold_webpack();

    let wrangler_toml = WranglerToml::webpack_no_config("test-preview-webpack");
    fixture.create_wrangler_toml(wrangler_toml);

    preview_succeeds(&fixture);
}

#[test]
fn it_can_preview_rust_project() {
<<<<<<< HEAD
    let fixture = Fixture::new("simple_rust");
=======
    let fixture = Fixture::new();
    fixture.create_dir("src");
    fixture.create_dir("worker");

    fixture.create_file(
        "src/lib.rs",
        r#"
        extern crate cfg_if;
        extern crate wasm_bindgen;

        mod utils;

        use cfg_if::cfg_if;
        use wasm_bindgen::prelude::*;

        cfg_if! {
            // When the `wee_alloc` feature is enabled, use `wee_alloc` as the global
            // allocator.
            if #[cfg(feature = "wee_alloc")] {
                extern crate wee_alloc;
                #[global_allocator]
                static ALLOC: wee_alloc::WeeAlloc = wee_alloc::WeeAlloc::INIT;
            }
        }

        #[wasm_bindgen]
        pub fn greet() -> String {
            "Hello, wasm-worker!".to_string()
        }
    "#,
    );
>>>>>>> 723f6331

    fixture.create_file("Cargo.toml", &rust::get_cargo_toml());

    fixture.create_dir("src");
    fixture.create_file("src/lib.rs", &rust::get_lib());
    fixture.create_file("src/utils.rs", &rust::get_utils());

    fixture.create_dir("worker");
    fixture.create_file(
        "worker/worker.js",
        r#"
        addEventListener('fetch', event => {
            event.respondWith(handleRequest(event.request))
        })

        /**
        * Fetch and log a request
        * @param {Request} request
        */
        async function handleRequest(request) {
            const { greet } = wasm_bindgen;
            await wasm_bindgen(wasm)
            const greeting = greet()
            return new Response(greeting, {status: 200})
        }
    "#,
    );

<<<<<<< HEAD
    fixture.create_wrangler_toml(
        r#"
        type = "rust"
    "#,
    );
=======
    fixture.create_file(
        "Cargo.toml",
        r#"
        [package]
        name = "worker"
        version = "0.1.0"
        authors = ["The Wrangler Team <wrangler@cloudflare.com>"]
        edition = "2018"

        [lib]
        crate-type = ["cdylib", "rlib"]

        [features]
        default = ["console_error_panic_hook"]

        [dependencies]
        cfg-if = "0.1.2"
        wasm-bindgen = "0.2"

        # The `console_error_panic_hook` crate provides better debugging of panics by
        # logging them with `console.error`. This is great for development, but requires
        # all the `std::fmt` and `std::panicking` infrastructure, so isn't great for
        # code size when deploying.
        console_error_panic_hook = { version = "0.1.1", optional = true }

        # `wee_alloc` is a tiny allocator for wasm that is only ~1K in code size
        # compared to the default allocator's ~10K. It is slower than the default
        # allocator, however.
        #
        # Unfortunately, `wee_alloc` requires nightly Rust when targeting wasm for now.
        wee_alloc = { version = "0.4.2", optional = true }

        [dev-dependencies]
        wasm-bindgen-test = "0.2"

        [profile.release]
        # Tell `rustc` to optimize for small code size.
        opt-level = "s"
    "#,
    );

    let wrangler_toml = WranglerToml::rust("test-preview-rust");
    fixture.create_wrangler_toml(wrangler_toml);

>>>>>>> 723f6331
    preview_succeeds(&fixture);
}

fn preview_succeeds(fixture: &Fixture) {
    let _lock = fixture.lock();
    env::remove_var("CF_ACCOUNT_ID");
    let mut preview = Command::cargo_bin(env!("CARGO_PKG_NAME")).unwrap();
    preview.current_dir(fixture.get_path());
    preview.arg("preview").arg("--headless").assert().success();
}<|MERGE_RESOLUTION|>--- conflicted
+++ resolved
@@ -51,9 +51,6 @@
 
 #[test]
 fn it_can_preview_rust_project() {
-<<<<<<< HEAD
-    let fixture = Fixture::new("simple_rust");
-=======
     let fixture = Fixture::new();
     fixture.create_dir("src");
     fixture.create_dir("worker");
@@ -85,7 +82,6 @@
         }
     "#,
     );
->>>>>>> 723f6331
 
     fixture.create_file("Cargo.toml", &rust::get_cargo_toml());
 
@@ -114,13 +110,6 @@
     "#,
     );
 
-<<<<<<< HEAD
-    fixture.create_wrangler_toml(
-        r#"
-        type = "rust"
-    "#,
-    );
-=======
     fixture.create_file(
         "Cargo.toml",
         r#"
@@ -165,7 +154,6 @@
     let wrangler_toml = WranglerToml::rust("test-preview-rust");
     fixture.create_wrangler_toml(wrangler_toml);
 
->>>>>>> 723f6331
     preview_succeeds(&fixture);
 }
 
