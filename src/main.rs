#![allow(clippy::redundant_closure)]

#[macro_use]
extern crate text_io;

use std::env;
use std::str::FromStr;

use clap::{App, AppSettings, Arg, SubCommand};
use commands::HTTPMethod;

use log::info;

mod commands;
mod http;
mod install;
mod installer;
mod settings;
mod terminal;
mod util;

use crate::settings::project::ProjectType;
use exitfailure::ExitFailure;
use terminal::emoji;

fn main() -> Result<(), ExitFailure> {
    env_logger::init();
    if let Ok(me) = env::current_exe() {
        // If we're actually running as the installer then execute our
        // self-installation, otherwise just continue as usual.
        if me
            .file_stem()
            .and_then(|s| s.to_str())
            .expect("executable should have a filename")
            .starts_with("wrangler-init")
        {
            installer::install();
        }
    }
    Ok(run()?)
}

fn run() -> Result<(), failure::Error> {
    let matches = App::new(format!("{}{} wrangler", emoji::WORKER, emoji::SPARKLES))
        .version(env!("CARGO_PKG_VERSION"))
        .author("ashley g williams <ashley666ashley@gmail.com>")
        .setting(AppSettings::ArgRequiredElseHelp)
        .setting(AppSettings::DeriveDisplayOrder)
        .subcommand(
            SubCommand::with_name("generate")
                .about(&*format!(
                    "{} Generate a new worker project",
                    emoji::DANCERS
                ))
                .arg(
                    Arg::with_name("name")
                        .help("the name of your worker! defaults to 'worker'")
                        .index(1),
                )
                .arg(
                    Arg::with_name("template")
                        .help("a link to a github template! defaults to cloudflare/worker-template")
                        .index(2),
                )
                .arg(
                    Arg::with_name("type")
                        .short("t")
                        .long("type")
                        .takes_value(true)
                        .help("the type of project you want generated"),
                ),
        )
        .subcommand(
            SubCommand::with_name("init")
                .about(&*format!(
                    "{} Create a wrangler.toml for an existing project",
                    emoji::INBOX
                ))
                .arg(
                    Arg::with_name("name")
                        .help("the name of your worker! defaults to 'worker'")
                        .index(1),
                )
                .arg(
                    Arg::with_name("type")
                        .short("t")
                        .long("type")
                        .takes_value(true)
                        .help("the type of project you want generated"),
                ),
        )
        .subcommand(
            SubCommand::with_name("build")
                .about(&*format!(
                    "{} Build your worker",
                    emoji::CRAB
                ))
<<<<<<< HEAD
                .arg(
                    Arg::with_name("env")
                        .help("environment to build")
                        .short("e")
                        .long("environment")
                        .takes_value(true)
                ),
=======
>>>>>>> f0db752a
        )
        .subcommand(
            SubCommand::with_name("preview")
                .about(&*format!(
                    "{} Preview your code temporarily on cloudflareworkers.com",
                    emoji::MICROSCOPE
                ))
                .arg(
                    Arg::with_name("method")
                        .help("Type of request to preview your worker with (get, post)")
                        .index(1),
                )
                .arg(
                    Arg::with_name("body")
                        .help("Body string to post to your preview worker request")
                        .index(2),
                )
                .arg(
<<<<<<< HEAD
                    Arg::with_name("env")
                        .help("environment to preview")
                        .short("e")
                        .long("environment")
                        .takes_value(true)
                ),
=======
                    Arg::with_name("watch")
                        .help("watch your project for changes and update the preview automagically")
                        .long("watch")
                        .takes_value(false),
                )
>>>>>>> f0db752a
        )
        .subcommand(
            SubCommand::with_name("publish")
                .about(&*format!(
                    "{} Publish your worker to the orange cloud",
                    emoji::UP
                ))
                .arg(
                    Arg::with_name("release")
                        .long("release")
                        .takes_value(false)
                        .help("[this will be deprecated, use --env instead]\nshould this be published to a workers.dev subdomain or a domain name you have registered"),
                )
                .arg(
                    Arg::with_name("env")
                        .help("environments to publish to")
                        .short("e")
                        .long("environment")
                        .takes_value(true)
                        .multiple(true)
                ),
        )
        .subcommand(
            SubCommand::with_name("config")
                .about(&*format!(
                    "{} Setup wrangler with your Cloudflare account",
                    emoji::SLEUTH
                )),
        )
        .subcommand(
            SubCommand::with_name("subdomain")
                .about(&*format!(
                    "{} Configure your workers.dev subdomain",
                    emoji::WORKER
                ))
                .arg(
                    Arg::with_name("name")
                        .help("the subdomain on workers.dev you'd like to reserve")
                        .index(1)
                        .required(true),
                ),
        )
        .subcommand(SubCommand::with_name("whoami").about(&*format!(
            "{} Retrieve your user info and test your auth config",
            emoji::SLEUTH
        )))
        .get_matches();

    if let Some(_matches) = matches.subcommand_matches("config") {
        println!("Enter email: ");
        let mut email: String = read!("{}\n");
        email.truncate(email.trim_end().len());
        println!("Enter api key: ");
        let mut api_key: String = read!("{}\n");
        api_key.truncate(api_key.trim_end().len());

        commands::global_config(email, api_key)?;
    } else if let Some(matches) = matches.subcommand_matches("generate") {
        let name = matches.value_of("name").unwrap_or("worker");
        let project_type = match matches.value_of("type") {
            Some(s) => Some(ProjectType::from_str(&s.to_lowercase())?),
            None => None,
        };

        let default_template = "https://github.com/cloudflare/worker-template";
        let template = matches.value_of("template").unwrap_or(match project_type {
            Some(ref pt) => match pt {
                ProjectType::Rust => "https://github.com/cloudflare/rustwasm-worker-template",
                _ => default_template,
            },
            _ => default_template,
        });

        info!(
            "Generate command called with template {}, and name {}",
            template, name
        );
        commands::generate(name, template, project_type)?;
    } else if let Some(matches) = matches.subcommand_matches("init") {
        let name = matches.value_of("name");
        let project_type = match matches.value_of("type") {
            Some(s) => Some(settings::project::ProjectType::from_str(&s.to_lowercase())?),
            None => None,
        };
        commands::init(name, project_type)?;
    } else if matches.subcommand_matches("build").is_some() {
        info!("Getting project settings");
        let project = settings::project::Project::new()?;

        commands::build(&project)?;
    } else if let Some(matches) = matches.subcommand_matches("preview") {
        info!("Getting project settings");
        let project = settings::project::Project::new()?;

        // the preview command can be called with or without a Global User having been config'd
        // so we convert this Result into an Option
        let user = settings::global_user::GlobalUser::new().ok();

        let method = HTTPMethod::from_str(matches.value_of("method").unwrap_or("get"))?;

        let body = match matches.value_of("body") {
            Some(s) => Some(s.to_string()),
            None => None,
        };

        let watch = matches.is_present("watch");

        commands::preview(project, user, method, body, watch)?;
    } else if matches.subcommand_matches("whoami").is_some() {
        info!("Getting User settings");
        let user = settings::global_user::GlobalUser::new()?;

        commands::whoami(&user);
    } else if let Some(matches) = matches.subcommand_matches("publish") {
        info!("Getting project settings");
        let project = settings::project::Project::new()?;

        info!("Getting User settings");
        let user = settings::global_user::GlobalUser::new()?;

        info!("{}", matches.occurrences_of("release"));
        let release = match matches.occurrences_of("release") {
            1 => true,
            _ => false,
        };

        commands::publish(&user, &project, release)?;
    } else if let Some(matches) = matches.subcommand_matches("subdomain") {
        info!("Getting project settings");
        let project = settings::project::Project::new()?;

        info!("Getting User settings");
        let user = settings::global_user::GlobalUser::new()?;

        let name = matches
            .value_of("name")
            .expect("The subdomain name you are requesting must be provided.");

        commands::subdomain(name, &user, &project)?;
    }
    Ok(())
}<|MERGE_RESOLUTION|>--- conflicted
+++ resolved
@@ -95,7 +95,6 @@
                     "{} Build your worker",
                     emoji::CRAB
                 ))
-<<<<<<< HEAD
                 .arg(
                     Arg::with_name("env")
                         .help("environment to build")
@@ -103,8 +102,6 @@
                         .long("environment")
                         .takes_value(true)
                 ),
-=======
->>>>>>> f0db752a
         )
         .subcommand(
             SubCommand::with_name("preview")
@@ -123,20 +120,18 @@
                         .index(2),
                 )
                 .arg(
-<<<<<<< HEAD
                     Arg::with_name("env")
                         .help("environment to preview")
                         .short("e")
                         .long("environment")
                         .takes_value(true)
-                ),
-=======
+                )
+                .arg(
                     Arg::with_name("watch")
                         .help("watch your project for changes and update the preview automagically")
                         .long("watch")
                         .takes_value(false),
-                )
->>>>>>> f0db752a
+                ),
         )
         .subcommand(
             SubCommand::with_name("publish")
